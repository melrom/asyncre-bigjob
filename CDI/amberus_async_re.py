import os, sys, time, random, math
from pj_async_re import async_re_job
from amber_async_re import pj_amber_job
# AMBER plugins
from amberio.AmberRestraint import ReadAmberRestraintFile
from chemistry.amber.readparm import rst7

# uses values from sander/src/constants.F90
BOLTZMANN_CONSTANT = 1.380658*6.0221367/4184 # in kcal/mol-K

class amberus_async_re_job(pj_amber_job,async_re_job):

    def _checkInput(self):
        pj_amber_job._checkInput(self)
        #make sure AMBER umbrella sampling is wanted
        if self.keywords.get('RE_TYPE') != 'AMBERUS':
            self._exit("RE_TYPE is not AMBERUS")
        #input files
        self.extfiles = self.keywords.get('ENGINE_INPUT_EXTFILES')
        if not (self.extfiles is None):
            if self.extfiles != '':
                self.extfiles = self.extfiles.split(',')
        #flag for turning off exchange
        if ( self.keywords.get('DO_EXCHANGES') == 'False' 
             or self.keywords.get('DO_EXCHANGES') == 'No'):
            self.do_exchanges = False
        else:
            self.do_exchanges = True
        #list of force constants
        if self.keywords.get('FORCE_CONSTANTS') is None:
            self._exit("FORCE_CONSTANTS needs to be specified")
        kbiasline = self.keywords.get('FORCE_CONSTANTS')
        if [kbiasline] == kbiasline.split(':'):
            self.kbias = [[item] for item in kbiasline.split(',')]
        else:
            self.kbias = [item.split(',') for item in kbiasline.split(':')]
        self.nreplicas = len(self.kbias)
        self.bias_dimensions = len(self.kbias[:][0])

        #list of bias positions
        if self.keywords.get('BIAS_POSITIONS') is None:
            self._exit("BIAS_POSITIONS needs to be specified")
        posbiasline = self.keywords.get('BIAS_POSITIONS')
        if [posbiasline] == posbiasline.split(':'):
            self.posbias = [[item] for item in posbiasline.split(',')]
        else:
            self.posbias = [item.split(',') for item in posbiasline.split(':')] 
        if len(self.posbias) != self.nreplicas:
            msg = ('Number of FORCE_CONSTANTS not equal to number of'
                   ' BIAS_POSITIONS')
            self._exit(msg)

        #simulation temperature
        if self.keywords.get('TEMPERATURE') is None:
            self._exit("TEMPERATURE is a required parameter")
        temperature = float(self.keywords.get('TEMPERATURE'))
        self.beta = 1./(BOLTZMANN_CONSTANT*temperature)

        # 1) Read the AmberRestraint template
        # 2) Modify a new object for each state
        # 3) Store a list of the umbrella objects
        self.umbrellas = []
        restraint_template = '%s.RST'%self.basename
        for n in range(self.nreplicas):
            self.umbrellas.append( ReadAmberRestraintFile(restraint_template) )
            for m in range(self.bias_dimensions): 
                k  = float(self.kbias[n][m])
                r0 = float(self.posbias[n][m])
                self.umbrellas[n][m].SetRestraintParameters(r0=r0,k0=k)
                #self.umbrellas[n][m].rk[0] = k
                #self.umbrellas[n][m].rk[1] = k
                #self.umbrellas[n][m].r[0] = r0 - 100.
                #self.umbrellas[n][m].r[1] = r0
                #self.umbrellas[n][m].r[2] = r0
                #self.umbrellas[n][m].r[3] = r0 + 100.

    def _buildInpFile(self, replica):
        """
        Builds input file for a AMBER umbrella sampling replica based on a
        template input file, BASENAME.inp, for the specified replica and cycle.
        """
        stateid = self.status[replica]['stateid_current']
        cycle = self.status[replica]['cycle_current']

<<<<<<< HEAD
        restraint_template = "%s.RST" % basename
        restraint_file = "r%d/%s_%d.RST" % (replica, basename, cycle)
        # read template buffer
        tfile = self._openfile(restraint_template, "r")
        tbuffer = tfile.read()
        tfile.close()
        # make modifications
        for i in range(len(self.kbias[:][0])):
            rk = self.kbias[stateid][i]
            r0 = self.posbias[stateid][i]
            tbuffer = tbuffer.replace('@rk%d@'%i,rk)
            tbuffer = tbuffer.replace('@r0%d@'%i,r0)
        # write out
        ofile = self._openfile(restraint_file, "w")
        ofile.write(tbuffer)
        ofile.close()
=======
        # Write a new restraint file for the current state
        restraint_file = 'r%d/%s_%d.RST'%(replica,self.basename,cycle)
        self.umbrellas[stateid].WriteAmberRestraintFile(restraint_file)
>>>>>>> f9612e30

        input_template = '%s.inp'%self.basename
        input_file = 'r%d/%s_%d.inp'%(replica,self.basename,cycle)
        # read template buffer
<<<<<<< HEAD
        tfile = self._openfile(input_template, "r")
=======
        tfile = open(input_template,'r')
>>>>>>> f9612e30
        tbuffer = tfile.read()
        tfile.close()
        # make modifications
        tbuffer = tbuffer.replace('@n@',str(cycle))
        # write out
<<<<<<< HEAD
        ofile = self._openfile(input_file, "w")
=======
        ofile = open(input_file,'w')
>>>>>>> f9612e30
        ofile.write(tbuffer)
        ofile.close()
      
    def _doExchange_pair(self,repl_a,repl_b):
        """Perform exchange of bias parameters.        
        """
        if self.do_exchanges:
            sid_a = self.status[repl_a]['stateid_current']
            sid_b = self.status[repl_b]['stateid_current']
            
            # extract the latest configuration and state information 
            crds_a = self._extractLastCoordinates(repl_a)
            crds_b = self._extractLastCoordinates(repl_b)
            umbrella_a = self.umbrellas[sid_a]
            umbrella_b = self.umbrellas[sid_b]

            # do the energy evaluations
            u_aa = umbrella_a.Energy(crds_a)
            u_ab = umbrella_a.Energy(crds_b)
            u_ba = umbrella_b.Energy(crds_a)
            u_bb = umbrella_b.Energy(crds_b)
            delta = (u_ab + u_ba) - (u_aa + u_bb)
            u = self.beta*delta
       
            # test for and perform the exchange
            Exchange = True
            P_ab = 1.
            csi = 0.
            if u > 0.:
                csi = random.random()
                P_ab = math.exp(-u)
                if csi > P_ab: Exchange = False
            if Exchange:
                sid_a = self.status[repl_a]['stateid_current']
                sid_b = self.status[repl_b]['stateid_current']
                self.status[repl_a]['stateid_current'] = sid_b
                self.status[repl_b]['stateid_current'] = sid_a

            if self.keywords.get('VERBOSE') == 'yes':
                # extract the actual coordinates for reporting purposes
                print ('======================================================='
                       '=========================')
                print 'Exchange Attempt : Replicas (%d,%d)'%(repl_a,repl_b)
                print 'Replica %d Coordinate/Umbrella Info:'%repl_a
                umbrella_a.PrintRestraintReport(crds_a)
                umbrella_a.PrintRestraintEnergyReport(crds_a)
                print 'Replica %d Coordinate/Umbrella Info:'%repl_b
                umbrella_b.PrintRestraintReport(crds_b)
                umbrella_b.PrintRestraintEnergyReport(crds_b)
                print ('======================================================='
                       '=========================')
                print 'U_a(x_b) - U_a(x_a) + U_b(x_a) - U_b(x_b) = %f kcal/mol'%delta
                if Exchange:
                    print 'Accepted! P(a<->b) = %f >= %f'%(P_ab,csi)
                    print ('New states for replicas (%s,%s) are (%s,%s)'
                           %(repl_a,repl_b,
                             self.status[repl_a]['stateid_current'], 
                             self.status[repl_b]['stateid_current']))
                else:
                    print 'Rejected! P(a<->b) = %f < %f'%(P_ab,csi)
                print ('======================================================='
                       '=========================')
                
    def _extractLastCoordinates(self,repl):
        # Return a 3N list of coordinates from the last restart (rst7) file
        cycle = self.status[repl]['cycle_current']
        rst_file = 'r%d/%s_%d.rst7'%(repl,self.basename,cycle)
        return rst7(rst_file).coords

    def _reduced_energy(self,state_i,state_j):
        # Return the reduced energy in state_i of crds from state_j
        crds_j = self._extractLastCoordinates(state_j)
        umbrella_i = self.umbrellas[state_i]
        return self.beta*umbrella_i.Energy(crds_j)

    
if __name__ == '__main__':

    BIGJOB_VERBOSE=100

    # Parse arguments:
    usage = "%prog <ConfigFile>"
    
    if len(sys.argv) != 2:
        print "Please specify ONE input file"
        sys.exit(1)
    
    commandFile = sys.argv[1]

    print ""
    print "===================================="
    print "AMBER Asynchronous Replica Exchange "
    print "===================================="
    print ""
    print "Started at: " + str(time.asctime())
    print "Input file:", commandFile
    print ""
    sys.stdout.flush()

    rx = amberus_async_re_job(commandFile, options=None)

    rx.setupJob()

    rx.scheduleJobs()<|MERGE_RESOLUTION|>--- conflicted
+++ resolved
@@ -82,47 +82,20 @@
         stateid = self.status[replica]['stateid_current']
         cycle = self.status[replica]['cycle_current']
 
-<<<<<<< HEAD
-        restraint_template = "%s.RST" % basename
-        restraint_file = "r%d/%s_%d.RST" % (replica, basename, cycle)
-        # read template buffer
-        tfile = self._openfile(restraint_template, "r")
-        tbuffer = tfile.read()
-        tfile.close()
-        # make modifications
-        for i in range(len(self.kbias[:][0])):
-            rk = self.kbias[stateid][i]
-            r0 = self.posbias[stateid][i]
-            tbuffer = tbuffer.replace('@rk%d@'%i,rk)
-            tbuffer = tbuffer.replace('@r0%d@'%i,r0)
-        # write out
-        ofile = self._openfile(restraint_file, "w")
-        ofile.write(tbuffer)
-        ofile.close()
-=======
         # Write a new restraint file for the current state
         restraint_file = 'r%d/%s_%d.RST'%(replica,self.basename,cycle)
         self.umbrellas[stateid].WriteAmberRestraintFile(restraint_file)
->>>>>>> f9612e30
 
         input_template = '%s.inp'%self.basename
         input_file = 'r%d/%s_%d.inp'%(replica,self.basename,cycle)
         # read template buffer
-<<<<<<< HEAD
-        tfile = self._openfile(input_template, "r")
-=======
-        tfile = open(input_template,'r')
->>>>>>> f9612e30
+        tfile = self._openfile(input_template,'r')
         tbuffer = tfile.read()
         tfile.close()
         # make modifications
         tbuffer = tbuffer.replace('@n@',str(cycle))
         # write out
-<<<<<<< HEAD
         ofile = self._openfile(input_file, "w")
-=======
-        ofile = open(input_file,'w')
->>>>>>> f9612e30
         ofile.write(tbuffer)
         ofile.close()
       
